--- conflicted
+++ resolved
@@ -11,11 +11,7 @@
 setup(
     name="meth5",
     description="HDF5 based file format for storage, retrieval, and analysis of modification predictions from Nanopore",
-<<<<<<< HEAD
-    version="0.7.0",
-=======
     version="1.0.0",
->>>>>>> 0487f94d
     long_description=long_description,
     long_description_content_type="text/markdown",
     url="https://github.com/snajder-r/meth5format",
@@ -32,15 +28,11 @@
     ],
     install_requires=[
         "numpy>=1.19.2",
-        "scipy>=1.7.3",
+        "scipy==1.4.1",
         "pandas>=1.1.3",
-<<<<<<< HEAD
-        "h5py>=2.10.0"
-=======
         "h5py>=2.10.0",
         "tqdm",
         "setuptools"
->>>>>>> 0487f94d
     ],
     packages=["meth5"],
     package_dir={"meth5": "meth5"},
