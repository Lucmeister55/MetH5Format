version:
<<<<<<< HEAD
  major: 0
  minor: 7
=======
  major: 1
  minor: 0
>>>>>>> 0487f94d
  micro: 0
  a: null
  b: null
  rc: null
  post: null
  dev: null
managed_values:
  __package_name__: meth5
  __package_description__: HDF5 based file format for storage, retrieval, and analysis
    of modification predictions from Nanopore
  __package_url__: https://github.com/snajder-r/meth5format
  __author_name__: Rene Snajder
  __author_email__: r.snajder@dkfz-heidelberg.de
  __author_url__: https://github.com/snajder-r
  __package_licence__: MIT
  __package_licence_url__: https://opensource.org/licenses/MIT
  __minimal_python__: '3.7'
  __entry_point1__: meth5=meth5.__main__:main
  __dependencies__:
  - numpy>=1.19.2
  - scipy>=1.7.3
  - pandas>=1.1.3
  - h5py>=2.10.0
  - tqdm
  - setuptools
  __classifiers__:
  - 'Development Status :: 4 - Beta'
  - 'Intended Audience :: Science/Research'
  - 'Topic :: Scientific/Engineering :: Bio-Informatics'
  - 'License :: OSI Approved :: MIT License'
  - 'Programming Language :: Python :: 3'
  __citation__: Rene Snajder. (2021, May 4). snajder-r/meth5format
managed_files:
  versipy_templates/setup.py: setup.py
  versipy_templates/meta.yaml: meta.yaml
  versipy_templates/.travis.yml: .travis.yml
  versipy_templates/README.md: README.md<|MERGE_RESOLUTION|>--- conflicted
+++ resolved
@@ -1,11 +1,6 @@
 version:
-<<<<<<< HEAD
-  major: 0
-  minor: 7
-=======
   major: 1
   minor: 0
->>>>>>> 0487f94d
   micro: 0
   a: null
   b: null
@@ -26,7 +21,7 @@
   __entry_point1__: meth5=meth5.__main__:main
   __dependencies__:
   - numpy>=1.19.2
-  - scipy>=1.7.3
+  - scipy==1.4.1
   - pandas>=1.1.3
   - h5py>=2.10.0
   - tqdm
